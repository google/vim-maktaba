Maktaba plugins should message the user as little as possible, generally only
for errors or before long-running operations. But for when the user wants to
peek under the hood to troubleshoot odd behavior, or just out of curiosity, it's
convenient to have a log of recent interesting events.

Maktaba comes with a plugin logging interface built-in so that plugin developers
can add relevant log messages in their plugins without having to stress about
how to get log messages where they need to go.

Before we dive in, let's install maktaba:

  :set nocompatible
  :let g:maktabadir = fnamemodify($VROOMFILE, ':p:h:h')
  :let g:bootstrapfile = g:maktabadir . '/bootstrap.vim'
  :execute 'source' g:bootstrapfile
  :let g:maktaba = maktaba#Maktaba()

To log messages from maktaba, you need to first create a logger interface for
the context your code is running under.

  :let g:vroom_logger = maktaba#log#Logger('VROOMFILE')

This logger allows you to post log messages through the maktaba API, capturing
the context name and timestamp for each message. The logger interface exposes
the usual Debug, Info, Warn, Error, and Severe functions:

  :call g:vroom_logger.Debug('why')
  :call g:vroom_logger.Info('hello')
  :call g:vroom_logger.Warn('there')
  ~ [VROOMFILE] there
  :call g:vroom_logger.Error('my')
  ~ [VROOMFILE] my
  :call g:vroom_logger.Severe('friend')
  ~ [VROOMFILE] friend

By default, messages logged at WARN or above are also shown immediately to the
user. Call maktaba#log#SetNotificationLevel to configure a different level.

  :let g:LEVELS = maktaba#log#LEVELS
  :call maktaba#log#SetNotificationLevel(g:LEVELS.SEVERE)
  :call g:vroom_logger.Error('Threepio! Where could he be?!')
  :call g:vroom_logger.Severe('Shut down all the garbage mashers!!')
  ~ [VROOMFILE] Shut down all the garbage mashers!!

Setting the display level to -1 disables printing these log messages completely.

  :call maktaba#log#SetNotificationLevel(-1)
  :call g:vroom_logger.Severe('Shut down all the garbage mashers!!')


Each plugin gets a logger attached automatically for its context:

  :let g:thisdir = fnamemodify($VROOMFILE, ':p:h')
  :let g:pluginpath = maktaba#path#Join(
  |[g:thisdir, 'fakeplugins', 'emptyplugin'])
  :let g:plugin = maktaba#plugin#Install(g:pluginpath)

  :let g:plugin.logger.Debug('Hello from emptyplugin')

On the consumption side of things, maktaba provides maktaba#log, a simple
callback-based API for log viewing plugins to subscribe to log messages as they
arrive.

<<<<<<< HEAD
  :function LogHandler(level, timestamp, context, message) abort
  :  echomsg printf('Log message: %s %s [%s] %s', g:LEVELS.Name(a:level),
  | string(a:timestamp), a:context, a:message)
  :endfunction
=======
  :let g:LEVELS = maktaba#log#LEVELS
  :function FormatSingleEntry(entry) abort<CR>
  |  return maktaba#log#GetFormattedEntries([a:entry], g:LEVELS.DEBUG)[0]<CR>
  |endfunction
  :function LogHandler(entry) abort<CR>
  |  echomsg 'Log message: ' . FormatSingleEntry(a:entry)<CR>
  |endfunction
>>>>>>> 02935bdb
  :let g:rm_echohandler = maktaba#log#AddHandler('LogHandler', 1)

Since a few log messages can come very early in initialization, and it may be
awkward to get a logger plugin installed before anything else that needs it,
maktaba holds on to a few recent messages for you. Here come the messages we
logged earlier...

<<<<<<< HEAD
  ~ Log message: DEBUG [0-9]+ \[VROOMFILE\] why (regex)
  ~ Log message: INFO [0-9]+ \[VROOMFILE\] hello (regex)
  ~ Log message: WARN [0-9]+ \[VROOMFILE\] there (regex)
  ~ Log message: ERROR [0-9]+ \[VROOMFILE\] my (regex)
  ~ Log message: SEVERE [0-9]+ \[VROOMFILE\] friend (regex)
  ~ .* (regex)
  ~ Log message: DEBUG [0-9]+ \[emptyplugin\] Hello from emptyplugin (regex)
=======
  ~ Log message: DEBUG [-0-9T:]+ \[VROOMFILE\] why (regex)
  ~ Log message: INFO [-0-9T:]+ \[VROOMFILE\] hello (regex)
  ~ Log message: WARN [-0-9T:]+ \[VROOMFILE\] there (regex)
  ~ Log message: ERROR [-0-9T:]+ \[VROOMFILE\] my (regex)
  ~ Log message: SEVERE [-0-9T:]+ \[VROOMFILE\] friend (regex)

  ~ Log message: DEBUG [-0-9T:]+ \[emptyplugin\] Hello from emptyplugin (regex)
>>>>>>> 02935bdb

New messages are logged as they arrive.

  :call g:vroom_logger.Debug('This just in.')
  ~ Log message: DEBUG [-0-9T:]+ \[VROOMFILE\] This just in\. (regex)

You may have noticed the return value from maktaba#log#AddHandler being saved as
g:rm_echohandler above. AddHandler returns a remover function you can use to
un-register the handler again.

  @messages (STRICT)
  :call maktaba#function#Call(g:rm_echohandler)
  :call g:vroom_logger.Debug('Hey! Who turned out the lights?')
  @messages

If you want to register a handler that doesn't receive recent messages (just new
messages logged after it's registered), the fire_recent argument to AddHandler
lets you control that.

  :let g:rm_echohandler = maktaba#log#AddHandler('LogHandler', 0)
  :call g:vroom_logger.Info('I am now totally awake.')
  ~ Log message: INFO [-0-9T:]+ \[VROOMFILE\] I am now totally awake\. (regex)

  :call maktaba#function#Call(g:rm_echohandler)

The log handler function should take a single argument, an opaque data structure
representing a log entry. Older versions of maktaba expected a handler function
that takes 4 arguments, and that signature is still supported as a legacy
fallback for now.

  :function LegacyLogHandler(level, timestamp, context, message) abort<CR>
  |  echomsg 'Log message (legacy): ' . FormatSingleEntry(
  |[a:level, a:timestamp, a:context, a:message])<CR>
  |endfunction
  :let g:rm_echohandler = maktaba#log#AddHandler('LegacyLogHandler', 0)
  :call g:vroom_logger.Info('Testing.')
  ~ Log message \(legacy\): INFO [-0-9T:]+ \[VROOMFILE\] Testing\. (regex)

  :call maktaba#function#Call(g:rm_echohandler)


As mentioned above, maktaba holds on to a few recent messages for convenience.
But that's not made to be long-term storage. maktaba holds a few recent
messages (controlled by vim's 'history' setting, which usually defaults to 50).
Beyond that, it truncates with a message to let you know it truncated (so it
doesn't silently drop history and leave you wondering why a particular message
isn't there).

  :let g:n_messages_seen = 0
  :function FirstFewHandler(entry) abort<CR>
  |  if g:n_messages_seen < 3<CR>
  |    echomsg 'Log message: ' . FormatSingleEntry(a:entry)<CR>
  |  endif<CR>
  |  let g:n_messages_seen += 1<CR>
  |endfunction

  :let g:i = 0
  :while g:i < &history + 1
  :  call g:vroom_logger.Debug('Message ' . string(g:i))
  :  let g:i += 1
  :endwhile
  :call maktaba#log#AddHandler('FirstFewHandler', 1)
  ~ Log message: INFO [-0-9T:]+ \[maktaba\] [0-9]+ messages not (regex)
  | available because logging was configured late.
  ~ Log message: DEBUG [-0-9T:]+ \[VROOMFILE\] Message 2 (regex)
  ~ Log message: DEBUG [-0-9T:]+ \[VROOMFILE\] Message 3 (regex)

This limit is not configurable, but it should give you more than enough headroom
to get a real log collection plugin installed and running without losing
messages.<|MERGE_RESOLUTION|>--- conflicted
+++ resolved
@@ -61,12 +61,6 @@
 callback-based API for log viewing plugins to subscribe to log messages as they
 arrive.
 
-<<<<<<< HEAD
-  :function LogHandler(level, timestamp, context, message) abort
-  :  echomsg printf('Log message: %s %s [%s] %s', g:LEVELS.Name(a:level),
-  | string(a:timestamp), a:context, a:message)
-  :endfunction
-=======
   :let g:LEVELS = maktaba#log#LEVELS
   :function FormatSingleEntry(entry) abort<CR>
   |  return maktaba#log#GetFormattedEntries([a:entry], g:LEVELS.DEBUG)[0]<CR>
@@ -74,7 +68,6 @@
   :function LogHandler(entry) abort<CR>
   |  echomsg 'Log message: ' . FormatSingleEntry(a:entry)<CR>
   |endfunction
->>>>>>> 02935bdb
   :let g:rm_echohandler = maktaba#log#AddHandler('LogHandler', 1)
 
 Since a few log messages can come very early in initialization, and it may be
@@ -82,23 +75,15 @@
 maktaba holds on to a few recent messages for you. Here come the messages we
 logged earlier...
 
-<<<<<<< HEAD
-  ~ Log message: DEBUG [0-9]+ \[VROOMFILE\] why (regex)
-  ~ Log message: INFO [0-9]+ \[VROOMFILE\] hello (regex)
-  ~ Log message: WARN [0-9]+ \[VROOMFILE\] there (regex)
-  ~ Log message: ERROR [0-9]+ \[VROOMFILE\] my (regex)
-  ~ Log message: SEVERE [0-9]+ \[VROOMFILE\] friend (regex)
-  ~ .* (regex)
-  ~ Log message: DEBUG [0-9]+ \[emptyplugin\] Hello from emptyplugin (regex)
-=======
   ~ Log message: DEBUG [-0-9T:]+ \[VROOMFILE\] why (regex)
   ~ Log message: INFO [-0-9T:]+ \[VROOMFILE\] hello (regex)
   ~ Log message: WARN [-0-9T:]+ \[VROOMFILE\] there (regex)
   ~ Log message: ERROR [-0-9T:]+ \[VROOMFILE\] my (regex)
   ~ Log message: SEVERE [-0-9T:]+ \[VROOMFILE\] friend (regex)
-
+  ~ .* (regex)
+  ~ .* (regex)
+  ~ .* (regex)
   ~ Log message: DEBUG [-0-9T:]+ \[emptyplugin\] Hello from emptyplugin (regex)
->>>>>>> 02935bdb
 
 New messages are logged as they arrive.
 
